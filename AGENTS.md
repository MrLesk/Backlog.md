--- conflicted
+++ resolved
@@ -25,13 +25,11 @@
 - Keep all project documentation in Markdown format and update the related `readme.md` files when necessary.
 - Ensure the working tree is clean (`git status`) before committing changes.
 - The branch name should reflect the task being worked on, e.g., `<task-id> feature description`.
-<<<<<<< HEAD
 - After implementing and testing a task, mark it as **Done** using the CLI:
 
 ```bash
 backlog task edit <task-id> --status Done
 ```
-=======
 
 ## Definition of Done
 
@@ -39,5 +37,4 @@
 - Required tests are implemented and pass.
 - Documentation and related `readme.md` files are updated.
 - Add "## Implementation Notes" section to the task with key technical details, architectural decisions, and important changes made during implementation.
-- The task is marked as done using the Backlog CLI.
->>>>>>> 0df77056
+- The task is marked as done using the Backlog CLI: `backlog task edit <task-id> --status Done`