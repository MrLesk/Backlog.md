--- conflicted
+++ resolved
@@ -1,10 +1,10 @@
 ---
 id: task-114
 title: 'cli: filter task list by parent task'
-status: To Do
+status: Done
 assignee: []
 created_date: '2025-07-06'
-updated_date: '2025-07-06'
+updated_date: '2025-07-07'
 labels: []
 dependencies: []
 ---
@@ -14,8 +14,8 @@
 
 ## Acceptance Criteria
 
-<<<<<<< HEAD
 - [x] Add `--parent <task-id>` flag to `backlog task list` command
+- [x] Add `-p <task-id>` flag to `backlog task list` command
 - [x] Filter and display only tasks that have the specified parent task ID
 - [x] Support `--plain` flag for unformatted output
 - [x] Show appropriate message when no child tasks are found
@@ -57,12 +57,4 @@
 
 ## Modified files
 - src/cli.ts - Added --parent option and filtering logic to task list command
-- src/test/cli-parent-filter.test.ts - Comprehensive test suite for parent filtering
-=======
-- [ ] Add `--parent <task-id>` flag to `backlog task list` command
-- [ ] Add `-p <task-id>` flag to `backlog task list` command
-- [ ] Filter and display only tasks that have the specified parent task ID
-- [ ] Support `--plain` flag for unformatted output
-- [ ] Show appropriate message when no child tasks are found
-- [ ] Validate parent task ID exists before filtering
->>>>>>> 2ef5ec28
+- src/test/cli-parent-filter.test.ts - Comprehensive test suite for parent filtering