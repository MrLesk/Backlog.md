--- conflicted
+++ resolved
@@ -53,11 +53,8 @@
 		"build:css": "bun ./node_modules/@tailwindcss/cli/dist/index.mjs -i src/web/styles/source.css -o src/web/styles/style.css --minify",
 		"build": "bun run build:css && bun build --production --compile --minify --outfile=dist/backlog src/cli.ts",
 		"cli": "bun run build:css && bun src/cli.ts",
-<<<<<<< HEAD
 		"mcp": "bun src/cli.ts mcp start",
-=======
 		"update-nix": "sh scripts/update-nix.sh",
->>>>>>> d31119e9
 		"postinstall": "sh -c 'command -v bun2nix >/dev/null 2>&1 && bun2nix -o bun.nix || (command -v nix >/dev/null 2>&1 && nix --extra-experimental-features \"nix-command flakes\" run github:baileyluTCD/bun2nix -- -o bun.nix || true)'"
 	},
 	"lint-staged": {
