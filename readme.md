<h1 align="center">Backlog.md</h1>
<p align="center">Lightweight git + markdown project management tool</p>

<p align="center"><code>npm i -g backlog.md</code></p>

## Overview

Backlog.md is a tool for managing project collaboration between humans and AI Agents in a git ecosystem.

## Requirements

1. Git repository
2. Backlog.md CLI

### Local Installation

Install as a project dependency and run using `npx` or `bunx`:

```bash
npm install backlog.md --save-dev
# or
bun add -d backlog.md
```

Run the CLI from any directory within the project:

```bash
npx backlog --help
bunx backlog --help
```

## Instructions

Initialize project folder:

```shell
backlog init <project-name>
```

If no git repository exists in the current folder, the command will ask whether
to initialize one before continuing. Choose `y` to create a new repository or
`n` to abort so you can run the command in the correct project directory.

During initialization you will also be prompted for a default **reporter** name
to use when creating tasks. You can choose to save this setting globally in your
home directory or locally in a hidden `.user` file (which is automatically
ignored by Git).

Run the command locally using Bun:

```bash
bun run src/cli.ts init <project-name>
```

This will create the required files under `.backlog` folder.  
Task files are named `task-<id> - <title>.md`.  
Subtasks use decimal numbers, e.g., `task-4.1`.

## Tasks

1. Add your first task

    ```shell
    backlog task create "<title>"
    ```

    This initialize a new task based on your input. When you are done you can find the task under `.backlog/tasks` folder

    Options:
    - `-d, --description "<text>"`: Multi-line description.
    - `-a, --assignee "<username_or_email>"`
    - `-s, --status "<status_name>"` (Defaults to the first active status, e.g., "To Do").
    - `-l, --label "<label1>,<label2>"`
    - `--draft` create the task as a draft in `.backlog/drafts`

2. Add a subtask

    ```shell
    backlog task create "<title>" --parent <task-id>
    ```

    Use `--parent` to specify the parent task. The next decimal ID is assigned automatically.

3. List:

    ```shell
    backlog task list
    # or
    backlog tasks list
    ```

4. Detail:

    ```shell
    backlog task view <task-id>
    # or
    backlog tasks view <task-id>
    # or
    backlog task <task-id>
    ```

5. Edit

    ```shell
    backlog task edit <task-id>
    ```

     Options:
    - `-t, --title "<new title>"`
    - `-d, --description "<text>"`: Multi-line description.
    - `-a, --assignee "<username_or_email>"`
    - `-s, --status "<status_name>"`
    - `-l, --label "<new-label>"` (Overrides all previous labels)
    - `--add-label <label>`
    - `--remove-label <label>`

6. Archive

    ```shell
    backlog task archive <task-id>
    backlog draft archive <task-id>
    backlog draft promote <task-id>
backlog task demote <task-id>
```

7. Kanban board

    ```shell
    backlog board view
<<<<<<< HEAD
    backlog board view --layout vertical
=======
    backlog board export --output <file>
>>>>>>> 91f9ffaa
    ```
    By default the board is appended to `readme.md` if it exists. Use `--output` to specify a different file.

## Drafts

In some cases we have tasks that are not ready to be started. Either because they are missing some required information or some dependencies are not ready. For these cases we can still create the tasks in "Draft mode".

To create a draft you can use:

```shell
backlog draft create "<title>"
```

To promote a draft to the tasks list:

```shell
backlog draft promote <task-id>
```

To move a task back to drafts:

```shell
backlog task demote <task-id>
```

## Documentation & Decisions

Use the following commands to manage project documentation files and decision logs:

```shell
backlog doc create "<title>" -p optional/subfolder
backlog doc list
backlog decision create "<title>"
backlog decision list
```

## Configuration

Commands for getting and setting the options for the current project

```shell
backlog config get <key>
```

```shell
backlog config set <key>
```

Add `--local` (default) to update `.backlog/config.yml` for the current
project or `--global` to update your user settings in `~/.backlog/user`.
`backlog config get <key>` checks the local config first, then the global
user config, and finally falls back to built-in defaults.

Example:

```shell
backlog config set default_assignee @aiSupervisor
```

### Configuration Options

`config.yml` supports the following keys:

- `project_name`: Name of the project
- `default_assignee`: Optional user assigned to new tasks
- `default_status`: Default status for new tasks
- `statuses`: List of allowed task statuses
- `labels`: List of available labels
- `milestones`: Project milestones
- `date_format`: Format for `created_date` values (default `yyyy-mm-dd`)

The default configuration provides the statuses `To Do`, `In Progress`, and `Done`. Draft tasks are stored separately under `.backlog/drafts`.

## Migration: Assignee Field

The `assignee` frontmatter key is now an array. New tasks are created with:

```yaml
assignee: []
```

For existing tasks using a single string, update:

```yaml
assignee: "@user"
```

to:

```yaml
assignee:
  - "@user"
```

See `.backlog/docs/assignee-field-migration.md` for more details.

## Development

Run these commands to bootstrap the project:

```bash
bun install
```

Run tests:

```bash
bun test
```

Format and lint:

```bash
npx biome check .
```

## Release

To publish a new version to npm:

1. Update the `version` field in `package.json`.
2. Commit the change and create a git tag matching the version, e.g. `v0.1.0`.
   ```bash
   git tag v<version>
   git push origin v<version>
   ```
3. Push the tag to trigger the GitHub Actions workflow. It will build, test and
   publish the package to npm using the repository `NODE_AUTH_TOKEN` secret.<|MERGE_RESOLUTION|>--- conflicted
+++ resolved
@@ -127,13 +127,11 @@
 
     ```shell
     backlog board view
-<<<<<<< HEAD
     backlog board view --layout vertical
-=======
     backlog board export --output <file>
->>>>>>> 91f9ffaa
-    ```
-    By default the board is appended to `readme.md` if it exists. Use `--output` to specify a different file.
+    ```
+    
+    View the board in horizontal (default) or vertical layout. Export the board to a file - by default it's appended to `readme.md` if it exists. Use `--output` to specify a different file.
 
 ## Drafts
 
