--- conflicted
+++ resolved
@@ -5,12 +5,15 @@
 import { createInterface } from "node:readline/promises";
 
 import { Command } from "commander";
-<<<<<<< HEAD
-import { Core, addAgentInstructions, generateKanbanBoard, initializeGitRepository, isGitRepository } from "./index.ts";
-=======
 import { DEFAULT_STATUSES, FALLBACK_STATUS } from "./constants/index.ts";
-import { Core, generateKanbanBoard, initializeGitRepository, isGitRepository, parseTask } from "./index.ts";
->>>>>>> 0e990a74
+import {
+	Core,
+	addAgentInstructions,
+	generateKanbanBoard,
+	initializeGitRepository,
+	isGitRepository,
+	parseTask,
+} from "./index.ts";
 import type { DecisionLog, Document as DocType, Task } from "./types/index.ts";
 
 const program = new Command();
