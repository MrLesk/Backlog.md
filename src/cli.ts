import { mkdir } from "node:fs/promises";
import { homedir } from "node:os";
import { dirname, join } from "node:path";
import { stdin as input, stdout as output } from "node:process";
import { createInterface } from "node:readline/promises";
import prompts from "prompts";

import { Command } from "commander";
import { DEFAULT_STATUSES, FALLBACK_STATUS } from "./constants/index.ts";
import {
	type AgentInstructionFile,
	Core,
	addAgentInstructions,
	exportKanbanBoardToFile,
	generateKanbanBoard,
	initializeGitRepository,
	isGitRepository,
	parseTask,
} from "./index.ts";
import type { DecisionLog, Document as DocType, Task } from "./types/index.ts";

const program = new Command();
program.name("backlog").description("Backlog project management CLI");

program
	.command("init [projectName]")
	.description("initialize backlog project in the current repository")
	.action(async (projectName?: string) => {
		try {
			const cwd = process.cwd();
			const isRepo = await isGitRepository(cwd);

			if (!isRepo) {
				const rl = createInterface({ input, output });
				const answer = (await rl.question("No git repository found. Initialize one here? [y/N] ")).trim().toLowerCase();
				rl.close();

				if (answer.startsWith("y")) {
					await initializeGitRepository(cwd);
				} else {
					console.log("Aborting initialization.");
					process.exit(1);
					return;
				}
			}

			let name = projectName;
			if (!name) {
				const rlName = createInterface({ input, output });
				name = (await rlName.question("Project name: ")).trim();
				rlName.close();
				if (!name) {
					console.log("Aborting initialization.");
					process.exit(1);
					return;
				}
			}

			const rl = createInterface({ input, output });
			const reporter = (await rl.question("Default reporter name (leave blank to skip): ")).trim();
			let storeGlobal = false;
			if (reporter) {
				const scope = (await rl.question("Store reporter name globally? [y/N] ")).trim().toLowerCase();
				storeGlobal = scope.startsWith("y");
			}
			const options = [".cursorrules", "CLAUDE.md", "AGENTS.md", "readme.md"] as const;
			rl.close();

			const { files: selected } = await prompts({
				type: "multiselect",
				name: "files",
				message: "Select agent instruction files to update",
				choices: options.map((name) => ({ title: name, value: name })),
				hint: "- Space to select. Enter to confirm",
			});
			const files: AgentInstructionFile[] = (selected ?? []) as AgentInstructionFile[];

			const core = new Core(cwd);
			await core.initializeProject(name);
			console.log(`Initialized backlog project: ${name}`);

			if (files.length > 0) {
				await addAgentInstructions(cwd, core.gitOps, files);
			}

			if (reporter) {
				if (storeGlobal) {
					const globalPath = join(homedir(), ".backlog", "user");
					await mkdir(dirname(globalPath), { recursive: true });
					await Bun.write(globalPath, `default_reporter: "${reporter}"\n`);
				} else {
					const userPath = join(cwd, ".user");
					await Bun.write(userPath, `default_reporter: "${reporter}"\n`);
					const gitignorePath = join(cwd, ".gitignore");
					let gitignore = "";
					try {
						gitignore = await Bun.file(gitignorePath).text();
					} catch {}
					if (!gitignore.split(/\r?\n/).includes(".user")) {
						gitignore += `${gitignore.endsWith("\n") ? "" : "\n"}.user\n`;
						await Bun.write(gitignorePath, gitignore);
					}
				}
			}
		} catch (err) {
			console.error("Failed to initialize project", err);
			process.exitCode = 1;
		}
	});

async function generateNextId(core: Core, parent?: string): Promise<string> {
	const tasks = await core.filesystem.listTasks();
	const drafts = await core.filesystem.listDrafts();
	const all = [...tasks, ...drafts];

	const remoteIds: string[] = [];
	try {
		await core.gitOps.fetch();
		const branches = await core.gitOps.listRemoteBranches();
		for (const branch of branches) {
			const files = await core.gitOps.listFilesInRemoteBranch(branch, ".backlog/tasks");
			for (const file of files) {
				const match = file.match(/task-([\d.]+)/);
				if (match) remoteIds.push(`task-${match[1]}`);
			}
		}
	} catch {}

	if (parent) {
		const prefix = parent.startsWith("task-") ? parent : `task-${parent}`;
		let max = 0;
		for (const t of tasks) {
			if (t.id.startsWith(`${prefix}.`)) {
				const rest = t.id.slice(prefix.length + 1);
				const num = Number.parseInt(rest.split(".")[0] || "0", 10);
				if (num > max) max = num;
			}
		}
		for (const id of remoteIds) {
			if (id.startsWith(`${prefix}.`)) {
				const rest = id.slice(prefix.length + 1);
				const num = Number.parseInt(rest.split(".")[0] || "0", 10);
				if (num > max) max = num;
			}
		}
		return `${prefix}.${max + 1}`;
	}

	let max = -1;
	for (const t of all) {
		const match = t.id.match(/^task-(\d+)/);
		if (match) {
			const num = Number.parseInt(match[1], 10);
			if (num > max) max = num;
		}
	}
	for (const id of remoteIds) {
		const match = id.match(/^task-(\d+)/);
		if (match) {
			const num = Number.parseInt(match[1], 10);
			if (num > max) max = num;
		}
	}
	return `task-${max + 1}`;
}

async function generateNextDecisionId(core: Core): Promise<string> {
	const files = await Array.fromAsync(new Bun.Glob("decision-*.md").scan({ cwd: core.filesystem.decisionsDir }));
	let max = 0;
	for (const file of files) {
		const match = file.match(/^decision-(\d+)/);
		if (match) {
			const num = Number.parseInt(match[1], 10);
			if (num > max) max = num;
		}
	}
	return `decision-${max + 1}`;
}

async function generateNextDocId(core: Core): Promise<string> {
	const files = await Array.fromAsync(new Bun.Glob("*.md").scan({ cwd: core.filesystem.docsDir }));
	let max = 0;
	for (const file of files) {
		const match = file.match(/^doc-(\d+)/);
		if (match) {
			const num = Number.parseInt(match[1], 10);
			if (num > max) max = num;
		}
	}
	return `doc-${max + 1}`;
}

function buildTaskFromOptions(id: string, title: string, options: Record<string, unknown>): Task {
	const parentInput = options.parent ? String(options.parent) : undefined;
	const normalizedParent = parentInput
		? parentInput.startsWith("task-")
			? parentInput
			: `task-${parentInput}`
		: undefined;

	return {
		id,
		title,
		status: options.status || "",
		assignee: options.assignee ? [String(options.assignee)] : [],
		createdDate: new Date().toISOString().split("T")[0],
		labels: options.labels
			? String(options.labels)
					.split(",")
					.map((l: string) => l.trim())
					.filter(Boolean)
			: [],
		dependencies: [],
		description: options.description || "",
		...(normalizedParent && { parentTaskId: normalizedParent }),
	};
}

const taskCmd = program.command("task").aliases(["tasks"]);

taskCmd
	.command("create <title>")
	.option("-d, --description <text>")
	.option("-a, --assignee <assignee>")
	.option("-s, --status <status>")
	.option("-l, --labels <labels>")
	.option("--draft")
	.option("--parent <taskId>")
	.action(async (title: string, options) => {
		const cwd = process.cwd();
		const core = new Core(cwd);
		const id = await generateNextId(core, options.parent);
		const task = buildTaskFromOptions(id, title, options);
		if (options.draft) {
			await core.createDraft(task, true);
			console.log(`Created draft ${id}`);
		} else {
			await core.createTask(task, true);
			console.log(`Created task ${id}`);
		}
	});

taskCmd
	.command("list")
	.description("list tasks grouped by status")
	.action(async () => {
		const cwd = process.cwd();
		const core = new Core(cwd);
		const tasks = await core.filesystem.listTasks();
		const config = await core.filesystem.loadConfig();

		if (tasks.length === 0) {
			console.log("No tasks found.");
			return;
		}

		const groups = new Map<string, Task[]>();
		for (const task of tasks) {
			const status = task.status || "";
			const list = groups.get(status) || [];
			list.push(task);
			groups.set(status, list);
		}

		const statuses = config?.statuses || [];
		const ordered = [
			...statuses.filter((s) => groups.has(s)),
			...Array.from(groups.keys()).filter((s) => !statuses.includes(s)),
		];

		for (const status of ordered) {
			const list = groups.get(status);
			if (!list) continue;
			console.log(`${status || "No Status"}:`);
			for (const t of list) {
				console.log(`  ${t.id} - ${t.title}`);
			}
			console.log();
		}
	});

taskCmd
	.command("edit <taskId>")
	.description("edit an existing task")
	.option("-t, --title <title>")
	.option("-d, --description <text>")
	.option("-a, --assignee <assignee>")
	.option("-s, --status <status>")
	.option("-l, --label <labels>")
	.option("--add-label <label>")
	.option("--remove-label <label>")
	.action(async (taskId: string, options) => {
		const cwd = process.cwd();
		const core = new Core(cwd);
		const task = await core.filesystem.loadTask(taskId);

		if (!task) {
			console.error(`Task ${taskId} not found.`);
			return;
		}

		if (options.title) {
			task.title = String(options.title);
		}
		if (options.description) {
			task.description = String(options.description);
		}
		if (typeof options.assignee !== "undefined") {
			task.assignee = [String(options.assignee)];
		}
		if (options.status) {
			task.status = String(options.status);
		}

		const labels = [...task.labels];
		if (options.label) {
			const newLabels = String(options.label)
				.split(",")
				.map((l: string) => l.trim())
				.filter(Boolean);
			labels.splice(0, labels.length, ...newLabels);
		}
		if (options.addLabel) {
			const adds = Array.isArray(options.addLabel) ? options.addLabel : [options.addLabel];
			for (const l of adds) {
				const trimmed = String(l).trim();
				if (trimmed && !labels.includes(trimmed)) labels.push(trimmed);
			}
		}
		if (options.removeLabel) {
			const removes = Array.isArray(options.removeLabel) ? options.removeLabel : [options.removeLabel];
			for (const l of removes) {
				const trimmed = String(l).trim();
				const idx = labels.indexOf(trimmed);
				if (idx !== -1) labels.splice(idx, 1);
			}
		}
		task.labels = labels;
		task.updatedDate = new Date().toISOString().split("T")[0];

		await core.updateTask(task, true);
		console.log(`Updated task ${task.id}`);
	});

async function outputTask(taskId: string): Promise<void> {
	const cwd = process.cwd();
	const core = new Core(cwd);
	const files = await Array.fromAsync(new Bun.Glob("*.md").scan({ cwd: core.filesystem.tasksDir }));
	const normalizedId = taskId.startsWith("task-") ? taskId : `task-${taskId}`;
	const taskFile = files.find((f) => f.startsWith(`${normalizedId} -`));

	if (!taskFile) {
		console.error(`Task ${taskId} not found.`);
		return;
	}

	const filePath = join(core.filesystem.tasksDir, taskFile);
	const content = await Bun.file(filePath).text();
	console.log(content);
}

taskCmd
	.command("view <taskId>")
	.description("display task details")
	.action(async (taskId: string) => {
		await outputTask(taskId);
	});

taskCmd
	.command("archive <taskId>")
	.description("archive a task")
	.action(async (taskId: string) => {
		const cwd = process.cwd();
		const core = new Core(cwd);
		const success = await core.archiveTask(taskId, true);
		if (success) {
			console.log(`Archived task ${taskId}`);
		} else {
			console.error(`Task ${taskId} not found.`);
		}
	});

taskCmd
	.command("demote <taskId>")
	.description("move task back to drafts")
	.action(async (taskId: string) => {
		const cwd = process.cwd();
		const core = new Core(cwd);
		const success = await core.demoteTask(taskId, true);
		if (success) {
			console.log(`Demoted task ${taskId}`);
		} else {
			console.error(`Task ${taskId} not found.`);
		}
	});

taskCmd.argument("[taskId]").action(async (taskId: string | undefined) => {
	if (!taskId) {
		taskCmd.help();
		return;
	}
	await outputTask(taskId);
});

const draftCmd = program.command("draft");

draftCmd
	.command("create <title>")
	.option("-d, --description <text>")
	.option("-a, --assignee <assignee>")
	.option("-s, --status <status>")
	.option("-l, --labels <labels>")
	.action(async (title: string, options) => {
		const cwd = process.cwd();
		const core = new Core(cwd);
		const id = await generateNextId(core);
		const task = buildTaskFromOptions(id, title, options);
		await core.createDraft(task, true);
		console.log(`Created draft ${id}`);
	});

draftCmd
	.command("archive <taskId>")
	.description("archive a draft")
	.action(async (taskId: string) => {
		const cwd = process.cwd();
		const core = new Core(cwd);
		const success = await core.archiveDraft(taskId, true);
		if (success) {
			console.log(`Archived draft ${taskId}`);
		} else {
			console.error(`Draft ${taskId} not found.`);
		}
	});

draftCmd
	.command("promote <taskId>")
	.description("promote draft to task")
	.action(async (taskId: string) => {
		const cwd = process.cwd();
		const core = new Core(cwd);
		const success = await core.promoteDraft(taskId, true);
		if (success) {
			console.log(`Promoted draft ${taskId}`);
		} else {
			console.error(`Draft ${taskId} not found.`);
		}
	});

const boardCmd = program.command("board");

<<<<<<< HEAD
boardCmd
	.command("view")
	.description("display tasks in a Kanban board")
	.option("-l, --layout <layout>", "board layout (horizontal|vertical)", "horizontal")
	.option("--vertical", "use vertical layout (shortcut for --layout vertical)")
	.option("-m, --milestones", "group tasks by milestone")
	.action(async (options) => {
		const cwd = process.cwd();
		const core = new Core(cwd);
		const config = await core.filesystem.loadConfig();
		const statuses = config?.statuses || [];
=======
function addBoardOptions(cmd: Command) {
	return cmd
		.option("-l, --layout <layout>", "board layout (horizontal|vertical)", "horizontal")
		.option("--vertical", "use vertical layout (shortcut for --layout vertical)");
}
>>>>>>> 010e2045

async function handleBoardView(options: { layout?: string; vertical?: boolean }) {
	const cwd = process.cwd();
	const core = new Core(cwd);
	const config = await core.filesystem.loadConfig();
	const statuses = config?.statuses || [];

	const localTasks = await core.filesystem.listTasks();
	const tasksById = new Map(localTasks.map((t) => [t.id, t]));

	try {
		await core.gitOps.fetch();
		const branches = await core.gitOps.listRemoteBranches();

		for (const branch of branches) {
			const ref = `origin/${branch}`;
			const files = await core.gitOps.listFilesInTree(ref, ".backlog/tasks");
			for (const file of files) {
				const content = await core.gitOps.showFile(ref, file);
				const task = parseTask(content);
				const existing = tasksById.get(task.id);
				if (!existing) {
					tasksById.set(task.id, task);
					continue;
				}

				const currentIdx = statuses.indexOf(existing.status);
				const newIdx = statuses.indexOf(task.status);
				if (newIdx > currentIdx || currentIdx === -1 || newIdx === currentIdx) {
					tasksById.set(task.id, task);
				}
			}
		}
	} catch {
		// Ignore remote errors
	}

	const allTasks = Array.from(tasksById.values());

	if (allTasks.length === 0) {
		console.log("No tasks found.");
		return;
	}

<<<<<<< HEAD
		const layout = options.vertical ? "vertical" : (options.layout as "horizontal" | "vertical") || "horizontal";
		const maxColumnWidth = config?.maxColumnWidth || 20; // Default for terminal display
		const board = options.milestones
			? generateKanbanBoard(allTasks, config?.milestones || [], layout, maxColumnWidth, "terminal", "milestone")
			: generateKanbanBoard(allTasks, statuses, layout, maxColumnWidth);
		console.log(board);
	});
=======
	const layout = options.vertical ? "vertical" : (options.layout as "horizontal" | "vertical") || "horizontal";
	const maxColumnWidth = config?.maxColumnWidth || 20; // Default for terminal display
	const board = generateKanbanBoard(allTasks, statuses, layout, maxColumnWidth);
	console.log(board);
}

addBoardOptions(boardCmd).description("display tasks in a Kanban board").action(handleBoardView);

addBoardOptions(boardCmd.command("view").description("display tasks in a Kanban board")).action(handleBoardView);
>>>>>>> 010e2045

boardCmd
	.command("export [filename]")
	.description("append kanban board to readme or output file")
	.option("-o, --output <path>", "output file (deprecated, use filename argument instead)")
	.action(async (filename, options) => {
		const cwd = process.cwd();
		const core = new Core(cwd);
		const config = await core.filesystem.loadConfig();
		const statuses = config?.statuses || [];

		const localTasks = await core.filesystem.listTasks();
		const tasksById = new Map(localTasks.map((t) => [t.id, t]));

		try {
			await core.gitOps.fetch();
			const branches = await core.gitOps.listRemoteBranches();

			for (const branch of branches) {
				const ref = `origin/${branch}`;
				const files = await core.gitOps.listFilesInTree(ref, ".backlog/tasks");
				for (const file of files) {
					const content = await core.gitOps.showFile(ref, file);
					const task = parseTask(content);
					const existing = tasksById.get(task.id);
					if (!existing) {
						tasksById.set(task.id, task);
						continue;
					}

					const currentIdx = statuses.indexOf(existing.status);
					const newIdx = statuses.indexOf(task.status);
					if (newIdx > currentIdx || currentIdx === -1 || newIdx === currentIdx) {
						tasksById.set(task.id, task);
					}
				}
			}
		} catch {
			// Ignore remote errors
		}

		const allTasks = Array.from(tasksById.values());
		// Priority: filename argument > --output option > default readme.md
		const outputFile = filename || options.output || "readme.md";
		const outputPath = join(cwd, outputFile);
		const maxColumnWidth = config?.maxColumnWidth || 30; // Default for export
		const addTitle = !filename && !options.output; // Add title only for default readme export
		await exportKanbanBoardToFile(allTasks, statuses, outputPath, maxColumnWidth, addTitle);
		console.log(`Exported board to ${outputPath}`);
	});

const docCmd = program.command("doc");

docCmd
	.command("create <title>")
	.option("-p, --path <path>")
	.option("-t, --type <type>")
	.action(async (title: string, options) => {
		const cwd = process.cwd();
		const core = new Core(cwd);
		const id = await generateNextDocId(core);
		const document: DocType = {
			id,
			title,
			type: (options.type || "other") as DocType["type"],
			createdDate: new Date().toISOString().split("T")[0],
			content: "",
		};
		await core.createDocument(document, true, options.path || "");
		console.log(`Created document ${id}`);
	});

docCmd.command("list").action(async () => {
	const cwd = process.cwd();
	const core = new Core(cwd);
	const docs = await core.filesystem.listDocuments();
	if (docs.length === 0) {
		console.log("No docs found.");
		return;
	}
	for (const d of docs) {
		console.log(`${d.id} - ${d.title}`);
	}
});

const decisionCmd = program.command("decision");

decisionCmd
	.command("create <title>")
	.option("-s, --status <status>")
	.action(async (title: string, options) => {
		const cwd = process.cwd();
		const core = new Core(cwd);
		const id = await generateNextDecisionId(core);
		const decision: DecisionLog = {
			id,
			title,
			date: new Date().toISOString().split("T")[0],
			status: (options.status || "proposed") as DecisionLog["status"],
			context: "",
			decision: "",
			consequences: "",
		};
		await core.createDecisionLog(decision, true);
		console.log(`Created decision ${id}`);
	});

decisionCmd.command("list").action(async () => {
	const cwd = process.cwd();
	const core = new Core(cwd);
	const decisions = await core.filesystem.listDecisionLogs();
	if (decisions.length === 0) {
		console.log("No decisions found.");
		return;
	}
	for (const d of decisions) {
		console.log(`${d.id} - ${d.title}`);
	}
});

const configCmd = program.command("config");

configCmd
	.command("get <key>")
	.description("get configuration value")
	.action(async (key: string) => {
		const cwd = process.cwd();
		const core = new Core(cwd);
		const localCfg = await core.filesystem.loadConfig();
		const localVal = localCfg ? (localCfg as Record<string, unknown>)[key] : undefined;
		if (typeof localVal !== "undefined") {
			console.log(localVal);
			return;
		}
		const globalVal = await core.filesystem.getUserSetting(key, true);
		if (typeof globalVal !== "undefined") {
			console.log(globalVal);
			return;
		}
		const defaults: Record<string, unknown> = {
			statuses: DEFAULT_STATUSES,
			defaultStatus: FALLBACK_STATUS,
		};
		if (key in defaults) {
			console.log(defaults[key]);
		}
	});

configCmd
	.command("set <key> <value>")
	.description("set configuration value")
	.option("--global", "save to global user config")
	.option("--local", "save to local project config")
	.action(async (key: string, value: string, options) => {
		const cwd = process.cwd();
		const core = new Core(cwd);
		if (options.global) {
			await core.filesystem.setUserSetting(key, value, true);
			console.log(`Set ${key} in global config`);
		} else {
			const cfg = (await core.filesystem.loadConfig()) || {
				projectName: "",
				statuses: [...DEFAULT_STATUSES],
				labels: [],
				milestones: [],
				defaultStatus: FALLBACK_STATUS,
			};
			(cfg as Record<string, unknown>)[key] = value;
			await core.filesystem.saveConfig(cfg);
			console.log(`Set ${key} in local config`);
		}
	});

program.parseAsync(process.argv);<|MERGE_RESOLUTION|>--- conflicted
+++ resolved
@@ -449,27 +449,14 @@
 
 const boardCmd = program.command("board");
 
-<<<<<<< HEAD
-boardCmd
-	.command("view")
-	.description("display tasks in a Kanban board")
-	.option("-l, --layout <layout>", "board layout (horizontal|vertical)", "horizontal")
-	.option("--vertical", "use vertical layout (shortcut for --layout vertical)")
-	.option("-m, --milestones", "group tasks by milestone")
-	.action(async (options) => {
-		const cwd = process.cwd();
-		const core = new Core(cwd);
-		const config = await core.filesystem.loadConfig();
-		const statuses = config?.statuses || [];
-=======
 function addBoardOptions(cmd: Command) {
 	return cmd
 		.option("-l, --layout <layout>", "board layout (horizontal|vertical)", "horizontal")
-		.option("--vertical", "use vertical layout (shortcut for --layout vertical)");
+		.option("--vertical", "use vertical layout (shortcut for --layout vertical)")
+		.option("-m, --milestones", "group tasks by milestone");
 }
->>>>>>> 010e2045
-
-async function handleBoardView(options: { layout?: string; vertical?: boolean }) {
+
+async function handleBoardView(options: { layout?: string; vertical?: boolean; milestones?: boolean }) {
 	const cwd = process.cwd();
 	const core = new Core(cwd);
 	const config = await core.filesystem.loadConfig();
@@ -512,25 +499,17 @@
 		return;
 	}
 
-<<<<<<< HEAD
-		const layout = options.vertical ? "vertical" : (options.layout as "horizontal" | "vertical") || "horizontal";
-		const maxColumnWidth = config?.maxColumnWidth || 20; // Default for terminal display
-		const board = options.milestones
-			? generateKanbanBoard(allTasks, config?.milestones || [], layout, maxColumnWidth, "terminal", "milestone")
-			: generateKanbanBoard(allTasks, statuses, layout, maxColumnWidth);
-		console.log(board);
-	});
-=======
 	const layout = options.vertical ? "vertical" : (options.layout as "horizontal" | "vertical") || "horizontal";
 	const maxColumnWidth = config?.maxColumnWidth || 20; // Default for terminal display
-	const board = generateKanbanBoard(allTasks, statuses, layout, maxColumnWidth);
+	const board = options.milestones
+		? generateKanbanBoard(allTasks, config?.milestones || [], layout, maxColumnWidth, "terminal", "milestone")
+		: generateKanbanBoard(allTasks, statuses, layout, maxColumnWidth);
 	console.log(board);
 }
 
 addBoardOptions(boardCmd).description("display tasks in a Kanban board").action(handleBoardView);
 
 addBoardOptions(boardCmd.command("view").description("display tasks in a Kanban board")).action(handleBoardView);
->>>>>>> 010e2045
 
 boardCmd
 	.command("export [filename]")
