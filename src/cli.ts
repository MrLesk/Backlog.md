--- conflicted
+++ resolved
@@ -530,15 +530,9 @@
 		if (options.title) {
 			task.title = String(options.title);
 		}
-<<<<<<< HEAD
-		if (options.description) {
-			const { updateTaskDescription } = await import("./markdown/serializer.ts");
-			task.description = updateTaskDescription(task.description, String(options.description));
-=======
 		if (options.description || options.desc) {
 			const { updateTaskDescription } = await import("./markdown/serializer.ts");
 			task.description = updateTaskDescription(task.description, String(options.description || options.desc));
->>>>>>> 335e0038
 		}
 		if (typeof options.assignee !== "undefined") {
 			task.assignee = [String(options.assignee)];
