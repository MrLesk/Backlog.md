--- conflicted
+++ resolved
@@ -66,14 +66,11 @@
 	remoteOperations?: boolean;
 	autoCommit?: boolean;
 	zeroPaddedIds?: number;
-<<<<<<< HEAD
 	timezonePreference?: string; // e.g., 'UTC', 'America/New_York', or 'local'
 	includeDateTimeInDates?: boolean; // Whether to include time in new dates
-=======
 	bypassGitHooks?: boolean;
 	checkActiveBranches?: boolean; // Check task states across active branches (default: true)
 	activeBranchDays?: number; // How many days a branch is considered active (default: 30)
->>>>>>> 60856234
 }
 
 export interface ParsedMarkdown {
