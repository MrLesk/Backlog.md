import { join } from "node:path";
import { DEFAULT_STATUSES, FALLBACK_STATUS } from "../constants/index.ts";
import { FileSystem } from "../file-system/operations.ts";
import { GitOperations } from "../git/operations.ts";
import type { BacklogConfig, Task } from "../types/index.ts";

function ensureDescriptionHeader(description: string): string {
	const trimmed = description.trim();
	if (trimmed === "") {
		return "## Description";
	}
	return /^##\s+Description/i.test(trimmed) ? trimmed : `## Description\n\n${trimmed}`;
}

export class Core {
	private fs: FileSystem;
	private git: GitOperations;

	constructor(projectRoot: string) {
		this.fs = new FileSystem(projectRoot);
		this.git = new GitOperations(projectRoot);
	}

	// File system operations
	get filesystem() {
		return this.fs;
	}

	// Git operations
	get gitOps() {
		return this.git;
	}

	// High-level operations that combine filesystem and git
	async createTask(task: Task, autoCommit = true): Promise<void> {
		if (!task.status) {
			const config = await this.fs.loadConfig();
			task.status = config?.defaultStatus || FALLBACK_STATUS;
		}

<<<<<<< HEAD
		task.description = ensureDescriptionHeader(task.description);
=======
		// Normalize assignee to array if it's a string (YAML allows both string and array)
		// biome-ignore lint/suspicious/noExplicitAny: Required for YAML flexibility
		if (typeof (task as any).assignee === "string") {
			// biome-ignore lint/suspicious/noExplicitAny: Required for YAML flexibility
			(task as any).assignee = [(task as any).assignee];
		}

>>>>>>> 7ac6e0bc
		await this.fs.saveTask(task);

		if (autoCommit) {
			const tasksDir = this.fs.tasksDir;
			const files = await Array.fromAsync(new Bun.Glob("*.md").scan({ cwd: tasksDir }));
			const taskFile = files.find((file) => file.startsWith(`task-${task.id} -`));
			if (taskFile) {
				const filePath = join(tasksDir, taskFile);
				await this.git.addAndCommitTaskFile(task.id, filePath, "create");
			}
		}
	}

	async createDraft(task: Task, autoCommit = true): Promise<void> {
		if (!task.status) {
			const config = await this.fs.loadConfig();
			task.status = config?.defaultStatus || FALLBACK_STATUS;
		}

<<<<<<< HEAD
		task.description = ensureDescriptionHeader(task.description);
=======
		// Normalize assignee to array if it's a string (YAML allows both string and array)
		// biome-ignore lint/suspicious/noExplicitAny: Required for YAML flexibility
		if (typeof (task as any).assignee === "string") {
			// biome-ignore lint/suspicious/noExplicitAny: Required for YAML flexibility
			(task as any).assignee = [(task as any).assignee];
		}

>>>>>>> 7ac6e0bc
		await this.fs.saveDraft(task);

		if (autoCommit) {
			const draftsDir = this.fs.draftsDir;
			const files = await Array.fromAsync(new Bun.Glob("*.md").scan({ cwd: draftsDir }));
			const taskFile = files.find((file) => file.startsWith(`task-${task.id} -`));
			if (taskFile) {
				const filePath = join(draftsDir, taskFile);
				await this.git.addFile(filePath);
				await this.git.commitTaskChange(task.id, `Create draft ${task.id}`);
			}
		}
	}

	async updateTask(task: Task, autoCommit = true): Promise<void> {
<<<<<<< HEAD
		task.description = ensureDescriptionHeader(task.description);
=======
		// Normalize assignee to array if it's a string (YAML allows both string and array)
		// biome-ignore lint/suspicious/noExplicitAny: Required for YAML flexibility
		if (typeof (task as any).assignee === "string") {
			// biome-ignore lint/suspicious/noExplicitAny: Required for YAML flexibility
			(task as any).assignee = [(task as any).assignee];
		}

>>>>>>> 7ac6e0bc
		await this.fs.saveTask(task);

		if (autoCommit) {
			const tasksDir = this.fs.tasksDir;
			const files = await Array.fromAsync(new Bun.Glob("*.md").scan({ cwd: tasksDir }));
			const taskFile = files.find((file) => file.startsWith(`task-${task.id} -`));

			if (taskFile) {
				const filePath = join(tasksDir, taskFile);
				await this.git.addAndCommitTaskFile(task.id, filePath, "update");
			}
		}
	}

	async archiveTask(taskId: string, autoCommit = true): Promise<boolean> {
		const success = await this.fs.archiveTask(taskId);

		if (success && autoCommit) {
			await this.git.commitBacklogChanges(`Archive task ${taskId}`);
		}

		return success;
	}

	async archiveDraft(taskId: string, autoCommit = true): Promise<boolean> {
		const success = await this.fs.archiveDraft(taskId);

		if (success && autoCommit) {
			await this.git.commitBacklogChanges(`Archive draft ${taskId}`);
		}

		return success;
	}

	async promoteDraft(taskId: string, autoCommit = true): Promise<boolean> {
		const success = await this.fs.promoteDraft(taskId);

		if (success && autoCommit) {
			await this.git.commitBacklogChanges(`Promote draft ${taskId}`);
		}

		return success;
	}

	async demoteTask(taskId: string, autoCommit = true): Promise<boolean> {
		const success = await this.fs.demoteTask(taskId);

		if (success && autoCommit) {
			await this.git.commitBacklogChanges(`Demote task ${taskId}`);
		}

		return success;
	}

	async initializeProject(projectName: string): Promise<void> {
		await this.fs.ensureBacklogStructure();

		const config: BacklogConfig = {
			projectName: projectName,
			statuses: [...DEFAULT_STATUSES],
			labels: [],
			milestones: [],
			defaultStatus: DEFAULT_STATUSES[0], // Use first status as default
			dateFormat: "yyyy-mm-dd",
		};

		await this.fs.saveConfig(config);
		await this.git.commitBacklogChanges(`Initialize backlog project: ${projectName}`);
	}
}<|MERGE_RESOLUTION|>--- conflicted
+++ resolved
@@ -38,9 +38,6 @@
 			task.status = config?.defaultStatus || FALLBACK_STATUS;
 		}
 
-<<<<<<< HEAD
-		task.description = ensureDescriptionHeader(task.description);
-=======
 		// Normalize assignee to array if it's a string (YAML allows both string and array)
 		// biome-ignore lint/suspicious/noExplicitAny: Required for YAML flexibility
 		if (typeof (task as any).assignee === "string") {
@@ -48,7 +45,7 @@
 			(task as any).assignee = [(task as any).assignee];
 		}
 
->>>>>>> 7ac6e0bc
+		task.description = ensureDescriptionHeader(task.description);
 		await this.fs.saveTask(task);
 
 		if (autoCommit) {
@@ -68,9 +65,6 @@
 			task.status = config?.defaultStatus || FALLBACK_STATUS;
 		}
 
-<<<<<<< HEAD
-		task.description = ensureDescriptionHeader(task.description);
-=======
 		// Normalize assignee to array if it's a string (YAML allows both string and array)
 		// biome-ignore lint/suspicious/noExplicitAny: Required for YAML flexibility
 		if (typeof (task as any).assignee === "string") {
@@ -78,7 +72,7 @@
 			(task as any).assignee = [(task as any).assignee];
 		}
 
->>>>>>> 7ac6e0bc
+		task.description = ensureDescriptionHeader(task.description);
 		await this.fs.saveDraft(task);
 
 		if (autoCommit) {
@@ -94,9 +88,6 @@
 	}
 
 	async updateTask(task: Task, autoCommit = true): Promise<void> {
-<<<<<<< HEAD
-		task.description = ensureDescriptionHeader(task.description);
-=======
 		// Normalize assignee to array if it's a string (YAML allows both string and array)
 		// biome-ignore lint/suspicious/noExplicitAny: Required for YAML flexibility
 		if (typeof (task as any).assignee === "string") {
@@ -104,7 +95,7 @@
 			(task as any).assignee = [(task as any).assignee];
 		}
 
->>>>>>> 7ac6e0bc
+		task.description = ensureDescriptionHeader(task.description);
 		await this.fs.saveTask(task);
 
 		if (autoCommit) {
