import { describe, expect, it } from "bun:test";
import { mkdtemp, rm } from "node:fs/promises";
import { tmpdir } from "node:os";
import { join } from "node:path";
import { exportKanbanBoardToFile, generateKanbanBoard } from "../board.ts";
import type { Task } from "../types/index.ts";

describe("generateKanbanBoard", () => {
	it("creates board layout with statuses", () => {
		const tasks: Task[] = [
			{
				id: "task-1",
				title: "First",
				status: "To Do",
				assignee: [],
				createdDate: "",
				labels: [],
				dependencies: [],
				description: "",
			},
			{
				id: "task-2",
				title: "Second",
				status: "In Progress",
				assignee: [],
				createdDate: "",
				labels: [],
				dependencies: [],
				description: "",
			},
			{
				id: "task-3",
				title: "Third",
				status: "Done",
				assignee: [],
				createdDate: "",
				labels: [],
				dependencies: [],
				description: "",
			},
		];

		const board = generateKanbanBoard(tasks, ["To Do", "In Progress", "Done"]);
		const lines = board.split("\n");
		expect(lines[0]).toContain("To Do");
		expect(lines[0]).toContain("In Progress");
		expect(lines[0]).toContain("Done");
		// Tasks are now on separate lines: ID first, then title
		expect(board).toContain("task-1");
		expect(board).toContain("First");
		expect(board).toContain("task-2");
		expect(board).toContain("Second");
		expect(board).toContain("task-3");
		expect(board).toContain("Third");
	});

	it("handles tasks with no status", () => {
		const tasks: Task[] = [
			{
				id: "task-1",
				title: "No Status Task",
				status: "",
				assignee: [],
				createdDate: "",
				labels: [],
				dependencies: [],
				description: "",
			},
		];

		const board = generateKanbanBoard(tasks, ["To Do", "In Progress", "Done"]);
		expect(board).toContain("No Status");
		expect(board).toContain("task-1");
		expect(board).toContain("No Status Task");
	});

	it("handles empty task list", () => {
		const board = generateKanbanBoard([], ["To Do", "In Progress", "Done"]);
		const lines = board.split("\n");
		expect(lines[0]).toContain("To Do");
		expect(lines[0]).toContain("In Progress");
		expect(lines[0]).toContain("Done");
		expect(lines.length).toBe(2); // header + separator only
	});

	it("respects status order from config", () => {
		const tasks: Task[] = [
			{
				id: "task-1",
				title: "First",
				status: "Done",
				assignee: [],
				createdDate: "",
				labels: [],
				dependencies: [],
				description: "",
			},
			{
				id: "task-2",
				title: "Second",
				status: "To Do",
				assignee: [],
				createdDate: "",
				labels: [],
				dependencies: [],
				description: "",
			},
		];

		const board = generateKanbanBoard(tasks, ["To Do", "In Progress", "Done"]);
		const lines = board.split("\n");
		// Status order should be preserved even if tasks exist in different order
		const header = lines[0];
		const todoIndex = header.indexOf("To Do");
		const doneIndex = header.indexOf("Done");
		expect(todoIndex).toBeLessThan(doneIndex);
	});

	it("handles long task titles by adjusting column width", () => {
		const tasks: Task[] = [
			{
				id: "task-1",
				title: "This is a very long task title that should expand the column width significantly",
				status: "To Do",
				assignee: [],
				createdDate: "",
				labels: [],
				dependencies: [],
				description: "",
			},
		];

		const board = generateKanbanBoard(tasks, ["To Do"]);
		const lines = board.split("\n");
		const header = lines[0];
		const taskIdLine = lines[2]; // First task line (ID)
		const taskTitleLine = lines[3]; // Second task line (title)
		// Column should be wide enough for both header and long title
		expect(header.length).toBeGreaterThan("To Do".length);
		expect(taskIdLine).toContain("task-1");
		expect(taskTitleLine).toContain("This is a very long task title");
	});
<<<<<<< HEAD

	it("creates vertical board layout", () => {
=======
});

describe("exportKanbanBoardToFile", () => {
	it("creates file and appends board content", async () => {
		const dir = await mkdtemp(join(tmpdir(), "board-export-"));
		const file = join(dir, "readme.md");
>>>>>>> 91f9ffaa
		const tasks: Task[] = [
			{
				id: "task-1",
				title: "First",
				status: "To Do",
				assignee: [],
				createdDate: "",
				labels: [],
				dependencies: [],
				description: "",
			},
<<<<<<< HEAD
			{
				id: "task-2",
				title: "Second",
				status: "In Progress",
				assignee: [],
				createdDate: "",
				labels: [],
				dependencies: [],
				description: "",
			},
		];

		const board = generateKanbanBoard(tasks, ["To Do", "In Progress", "Done"], "vertical");
		const lines = board.split("\n");
		expect(lines[0]).toBe("To Do");
		expect(lines).toContain("In Progress");
		expect(board).toContain("task-1");
		expect(board).toContain("First");
		expect(board).toContain("task-2");
		expect(board).toContain("Second");
=======
		];

		await exportKanbanBoardToFile(tasks, ["To Do"], file);
		const initial = await Bun.file(file).text();
		expect(initial).toContain("task-1");

		await exportKanbanBoardToFile(tasks, ["To Do"], file);
		const second = await Bun.file(file).text();
		const occurrences = second.split("task-1").length - 1;
		expect(occurrences).toBe(2);

		await rm(dir, { recursive: true, force: true });
>>>>>>> 91f9ffaa
	});
});<|MERGE_RESOLUTION|>--- conflicted
+++ resolved
@@ -140,29 +140,19 @@
 		expect(taskIdLine).toContain("task-1");
 		expect(taskTitleLine).toContain("This is a very long task title");
 	});
-<<<<<<< HEAD
 
 	it("creates vertical board layout", () => {
-=======
-});
-
-describe("exportKanbanBoardToFile", () => {
-	it("creates file and appends board content", async () => {
-		const dir = await mkdtemp(join(tmpdir(), "board-export-"));
-		const file = join(dir, "readme.md");
->>>>>>> 91f9ffaa
-		const tasks: Task[] = [
-			{
-				id: "task-1",
-				title: "First",
-				status: "To Do",
-				assignee: [],
-				createdDate: "",
-				labels: [],
-				dependencies: [],
-				description: "",
-			},
-<<<<<<< HEAD
+		const tasks: Task[] = [
+			{
+				id: "task-1",
+				title: "First",
+				status: "To Do",
+				assignee: [],
+				createdDate: "",
+				labels: [],
+				dependencies: [],
+				description: "",
+			},
 			{
 				id: "task-2",
 				title: "Second",
@@ -183,7 +173,24 @@
 		expect(board).toContain("First");
 		expect(board).toContain("task-2");
 		expect(board).toContain("Second");
-=======
+	});
+});
+
+describe("exportKanbanBoardToFile", () => {
+	it("creates file and appends board content", async () => {
+		const dir = await mkdtemp(join(tmpdir(), "board-export-"));
+		const file = join(dir, "readme.md");
+		const tasks: Task[] = [
+			{
+				id: "task-1",
+				title: "First",
+				status: "To Do",
+				assignee: [],
+				createdDate: "",
+				labels: [],
+				dependencies: [],
+				description: "",
+			},
 		];
 
 		await exportKanbanBoardToFile(tasks, ["To Do"], file);
@@ -196,6 +203,5 @@
 		expect(occurrences).toBe(2);
 
 		await rm(dir, { recursive: true, force: true });
->>>>>>> 91f9ffaa
 	});
 });