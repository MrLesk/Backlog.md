import { describe, expect, it } from "bun:test";
import { mkdtemp, rm } from "node:fs/promises";
import { tmpdir } from "node:os";
import { join } from "node:path";
import { exportKanbanBoardToFile, generateKanbanBoard } from "../board.ts";
import type { Task } from "../types/index.ts";

describe("generateKanbanBoard", () => {
	it("creates board layout with statuses", () => {
		const tasks: Task[] = [
			{
				id: "task-1",
				title: "First",
				status: "To Do",
				assignee: [],
				createdDate: "",
				labels: [],
				dependencies: [],
				description: "",
			},
			{
				id: "task-2",
				title: "Second",
				status: "In Progress",
				assignee: [],
				createdDate: "",
				labels: [],
				dependencies: [],
				description: "",
			},
			{
				id: "task-3",
				title: "Third",
				status: "Done",
				assignee: [],
				createdDate: "",
				labels: [],
				dependencies: [],
				description: "",
			},
		];

		const board = generateKanbanBoard(tasks, ["To Do", "In Progress", "Done"]);
		const lines = board.split("\n");
		expect(lines[0]).toContain("To Do");
		expect(lines[0]).toContain("In Progress");
		expect(lines[0]).toContain("Done");
		// Tasks are now on separate lines: ID first, then title
		expect(board).toContain("task-1");
		expect(board).toContain("First");
		expect(board).toContain("task-2");
		expect(board).toContain("Second");
		expect(board).toContain("task-3");
		expect(board).toContain("Third");
	});

	it("handles tasks with no status", () => {
		const tasks: Task[] = [
			{
				id: "task-1",
				title: "No Status Task",
				status: "",
				assignee: [],
				createdDate: "",
				labels: [],
				dependencies: [],
				description: "",
			},
		];

		const board = generateKanbanBoard(tasks, ["To Do", "In Progress", "Done"]);
		expect(board).toContain("No Status");
		expect(board).toContain("task-1");
		expect(board).toContain("No Status Task");
	});

	it("handles empty task list", () => {
		const board = generateKanbanBoard([], ["To Do", "In Progress", "Done"]);
		const lines = board.split("\n");
		expect(lines[0]).toContain("To Do");
		expect(lines[0]).toContain("In Progress");
		expect(lines[0]).toContain("Done");
		expect(lines.length).toBe(2); // header + separator only
	});

	it("respects status order from config", () => {
		const tasks: Task[] = [
			{
				id: "task-1",
				title: "First",
				status: "Done",
				assignee: [],
				createdDate: "",
				labels: [],
				dependencies: [],
				description: "",
			},
			{
				id: "task-2",
				title: "Second",
				status: "To Do",
				assignee: [],
				createdDate: "",
				labels: [],
				dependencies: [],
				description: "",
			},
		];

		const board = generateKanbanBoard(tasks, ["To Do", "In Progress", "Done"]);
		const lines = board.split("\n");
		// Status order should be preserved even if tasks exist in different order
		const header = lines[0];
		const todoIndex = header.indexOf("To Do");
		const doneIndex = header.indexOf("Done");
		expect(todoIndex).toBeLessThan(doneIndex);
	});

	it("handles long task titles by adjusting column width", () => {
		const tasks: Task[] = [
			{
				id: "task-1",
				title: "This is a very long task title that should expand the column width significantly",
				status: "To Do",
				assignee: [],
				createdDate: "",
				labels: [],
				dependencies: [],
				description: "",
			},
		];

		const board = generateKanbanBoard(tasks, ["To Do"]);
		const lines = board.split("\n");
		const header = lines[0];
		const taskIdLine = lines[2]; // First task line (ID)
		const taskTitleLine = lines[3]; // Second task line (title)
		// Column should be wide enough for both header and long title
		expect(header.length).toBeGreaterThan("To Do".length);
		expect(taskIdLine).toContain("task-1");
		expect(taskTitleLine).toContain("This is a very long task title");
	});

<<<<<<< HEAD
	it("nests subtasks under their parent when statuses match", () => {
		const tasks: Task[] = [
			{
				id: "task-1",
				title: "Parent",
=======
	it("sorts tasks by numeric id within each status", () => {
		const tasks: Task[] = [
			{
				id: "task-10",
				title: "T10",
>>>>>>> 5d218a5c
				status: "To Do",
				assignee: [],
				createdDate: "",
				labels: [],
				dependencies: [],
				description: "",
			},
			{
<<<<<<< HEAD
				id: "task-1.1",
				title: "Child",
=======
				id: "task-2",
				title: "T2",
>>>>>>> 5d218a5c
				status: "To Do",
				assignee: [],
				createdDate: "",
				labels: [],
				dependencies: [],
				description: "",
<<<<<<< HEAD
				parentTaskId: "task-1",
=======
>>>>>>> 5d218a5c
			},
		];

		const board = generateKanbanBoard(tasks, ["To Do"]);
<<<<<<< HEAD
		expect(board).toContain("|— task-1.1");
		expect(board).toContain("|— Child");

		const lines = board.split("\n");
		const parentIdx = lines.findIndex((l) => l.includes("task-1") && !l.includes("task-1.1"));
		const childIdx = lines.findIndex((l) => l.includes("|— task-1.1"));
		expect(parentIdx).toBeGreaterThan(-1);
		expect(childIdx).toBeGreaterThan(parentIdx);
=======
		const lines = board.split("\n");
		const firstIdLine = lines[2];
		const secondIdLine = lines[5];
		expect(firstIdLine.trim().startsWith("task-2")).toBe(true);
		expect(secondIdLine.trim().startsWith("task-10")).toBe(true);
	});

	it("creates vertical board layout", () => {
		const tasks: Task[] = [
			{
				id: "task-1",
				title: "First",
				status: "To Do",
				assignee: [],
				createdDate: "",
				labels: [],
				dependencies: [],
				description: "",
			},
			{
				id: "task-2",
				title: "Second",
				status: "In Progress",
				assignee: [],
				createdDate: "",
				labels: [],
				dependencies: [],
				description: "",
			},
		];

		const board = generateKanbanBoard(tasks, ["To Do", "In Progress", "Done"], "vertical");
		const lines = board.split("\n");
		expect(lines[0]).toBe("To Do");
		expect(lines).toContain("In Progress");
		expect(board).toContain("task-1");
		expect(board).toContain("First");
		expect(board).toContain("task-2");
		expect(board).toContain("Second");
	});
});

describe("exportKanbanBoardToFile", () => {
	it("creates file and appends board content", async () => {
		const dir = await mkdtemp(join(tmpdir(), "board-export-"));
		const file = join(dir, "readme.md");
		const tasks: Task[] = [
			{
				id: "task-1",
				title: "First",
				status: "To Do",
				assignee: [],
				createdDate: "",
				labels: [],
				dependencies: [],
				description: "",
			},
		];

		await exportKanbanBoardToFile(tasks, ["To Do"], file);
		const initial = await Bun.file(file).text();
		expect(initial).toContain("task-1");

		await exportKanbanBoardToFile(tasks, ["To Do"], file);
		const second = await Bun.file(file).text();
		const occurrences = second.split("task-1").length - 1;
		expect(occurrences).toBe(2);

		await rm(dir, { recursive: true, force: true });
>>>>>>> 5d218a5c
	});
});<|MERGE_RESOLUTION|>--- conflicted
+++ resolved
@@ -141,49 +141,32 @@
 		expect(taskTitleLine).toContain("This is a very long task title");
 	});
 
-<<<<<<< HEAD
 	it("nests subtasks under their parent when statuses match", () => {
 		const tasks: Task[] = [
 			{
 				id: "task-1",
 				title: "Parent",
-=======
-	it("sorts tasks by numeric id within each status", () => {
-		const tasks: Task[] = [
-			{
-				id: "task-10",
-				title: "T10",
->>>>>>> 5d218a5c
-				status: "To Do",
-				assignee: [],
-				createdDate: "",
-				labels: [],
-				dependencies: [],
-				description: "",
-			},
-			{
-<<<<<<< HEAD
+				status: "To Do",
+				assignee: [],
+				createdDate: "",
+				labels: [],
+				dependencies: [],
+				description: "",
+			},
+			{
 				id: "task-1.1",
 				title: "Child",
-=======
-				id: "task-2",
-				title: "T2",
->>>>>>> 5d218a5c
-				status: "To Do",
-				assignee: [],
-				createdDate: "",
-				labels: [],
-				dependencies: [],
-				description: "",
-<<<<<<< HEAD
+				status: "To Do",
+				assignee: [],
+				createdDate: "",
+				labels: [],
+				dependencies: [],
+				description: "",
 				parentTaskId: "task-1",
-=======
->>>>>>> 5d218a5c
 			},
 		];
 
 		const board = generateKanbanBoard(tasks, ["To Do"]);
-<<<<<<< HEAD
 		expect(board).toContain("|— task-1.1");
 		expect(board).toContain("|— Child");
 
@@ -192,7 +175,33 @@
 		const childIdx = lines.findIndex((l) => l.includes("|— task-1.1"));
 		expect(parentIdx).toBeGreaterThan(-1);
 		expect(childIdx).toBeGreaterThan(parentIdx);
-=======
+	});
+
+	it("sorts tasks by numeric id within each status", () => {
+		const tasks: Task[] = [
+			{
+				id: "task-10",
+				title: "T10",
+				status: "To Do",
+				assignee: [],
+				createdDate: "",
+				labels: [],
+				dependencies: [],
+				description: "",
+			},
+			{
+				id: "task-2",
+				title: "T2",
+				status: "To Do",
+				assignee: [],
+				createdDate: "",
+				labels: [],
+				dependencies: [],
+				description: "",
+			},
+		];
+
+		const board = generateKanbanBoard(tasks, ["To Do"]);
 		const lines = board.split("\n");
 		const firstIdLine = lines[2];
 		const secondIdLine = lines[5];
@@ -262,6 +271,5 @@
 		expect(occurrences).toBe(2);
 
 		await rm(dir, { recursive: true, force: true });
->>>>>>> 5d218a5c
 	});
 });