--- conflicted
+++ resolved
@@ -22,9 +22,5 @@
 export { Core } from "./core/backlog.ts";
 
 // Kanban board utilities
-<<<<<<< HEAD
 export { generateKanbanBoard, exportKanbanBoardToFile } from "./board.ts";
-=======
-export { generateKanbanBoard } from "./board.ts";
-export { addAgentInstructions } from "./agent-instructions.ts";
->>>>>>> 2796bbcf
+export { addAgentInstructions } from "./agent-instructions.ts";