import matter from "gray-matter";
import type { DecisionLog, Document, Task } from "../types/index.ts";

export function serializeTask(task: Task): string {
	const frontmatter = {
		id: task.id,
		title: task.title,
		status: task.status,
<<<<<<< HEAD
		...(task.assignee && task.assignee.length > 0 && { assignee: task.assignee }),
=======
		assignee: task.assignee,
>>>>>>> 1bf3f9c4
		...(task.reporter && { reporter: task.reporter }),
		created_date: task.createdDate,
		...(task.updatedDate && { updated_date: task.updatedDate }),
		labels: task.labels,
		...(task.milestone && { milestone: task.milestone }),
		dependencies: task.dependencies,
		...(task.parentTaskId && { parent_task_id: task.parentTaskId }),
		...(task.subtasks && task.subtasks.length > 0 && { subtasks: task.subtasks }),
	};

	return matter.stringify(task.description, frontmatter);
}

export function serializeDecisionLog(decision: DecisionLog): string {
	const frontmatter = {
		id: decision.id,
		title: decision.title,
		date: decision.date,
		status: decision.status,
	};

	let content = `## Context\n\n${decision.context}\n\n`;
	content += `## Decision\n\n${decision.decision}\n\n`;
	content += `## Consequences\n\n${decision.consequences}`;

	if (decision.alternatives) {
		content += `\n\n## Alternatives\n\n${decision.alternatives}`;
	}

	return matter.stringify(content, frontmatter);
}

export function serializeDocument(document: Document): string {
	const frontmatter = {
		id: document.id,
		title: document.title,
		type: document.type,
		created_date: document.createdDate,
		...(document.updatedDate && { updated_date: document.updatedDate }),
		...(document.tags && document.tags.length > 0 && { tags: document.tags }),
	};

	return matter.stringify(document.content, frontmatter);
}

export function updateTaskAcceptanceCriteria(content: string, criteria: string[]): string {
	// Find if there's already an Acceptance Criteria section
	const criteriaRegex = /## Acceptance Criteria\s*\n([\s\S]*?)(?=\n## |$)/i;
	const match = content.match(criteriaRegex);

	const newCriteria = criteria.map((criterion) => `- [ ] ${criterion}`).join("\n");
	const newSection = `## Acceptance Criteria\n\n${newCriteria}`;

	if (match) {
		// Replace existing section
		return content.replace(criteriaRegex, newSection);
	}
	// Add new section at the end
	return `${content}\n\n${newSection}`;
}<|MERGE_RESOLUTION|>--- conflicted
+++ resolved
@@ -6,11 +6,7 @@
 		id: task.id,
 		title: task.title,
 		status: task.status,
-<<<<<<< HEAD
-		...(task.assignee && task.assignee.length > 0 && { assignee: task.assignee }),
-=======
 		assignee: task.assignee,
->>>>>>> 1bf3f9c4
 		...(task.reporter && { reporter: task.reporter }),
 		created_date: task.createdDate,
 		...(task.updatedDate && { updated_date: task.updatedDate }),
