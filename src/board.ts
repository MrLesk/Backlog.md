--- conflicted
+++ resolved
@@ -6,15 +6,12 @@
 import { dirname } from "node:path";
 import type { Task } from "./types/index.ts";
 
-<<<<<<< HEAD
+export type BoardLayout = "horizontal" | "vertical";
+
 interface DisplayTask {
 	id: string;
 	title: string;
 }
-
-export function generateKanbanBoard(tasks: Task[], statuses: string[] = []): string {
-=======
-export type BoardLayout = "horizontal" | "vertical";
 
 function idSegments(id: string): number[] {
 	const normalized = id.startsWith("task-") ? id.slice(5) : id;
@@ -37,7 +34,6 @@
 	statuses: string[] = [],
 	layout: BoardLayout = "horizontal",
 ): string {
->>>>>>> 5d218a5c
 	const groups = new Map<string, Task[]>();
 	for (const task of tasks) {
 		const status = task.status || "";
@@ -55,13 +51,13 @@
 			? [...statuses.filter((s) => groups.has(s)), ...Array.from(groups.keys()).filter((s) => !statuses.includes(s))]
 			: statuses;
 
-<<<<<<< HEAD
 	const columns: DisplayTask[][] = ordered.map((status) => {
 		const items = groups.get(status) || [];
 		const top: Task[] = [];
 		const children = new Map<string, Task[]>();
 
-		for (const t of items.sort((a, b) => a.id.localeCompare(b.id))) {
+		// Use compareIds for sorting instead of localeCompare
+		for (const t of items.sort(compareIds)) {
 			const parent = t.parentTaskId ? byId.get(t.parentTaskId) : undefined;
 			if (parent && parent.status === t.status) {
 				const list = children.get(parent.id) || [];
@@ -76,18 +72,13 @@
 		for (const t of top) {
 			result.push({ id: t.id, title: t.title });
 			const subs = children.get(t.id) || [];
-			subs.sort((a, b) => a.id.localeCompare(b.id));
+			subs.sort(compareIds);
 			for (const s of subs) {
 				result.push({ id: `|— ${s.id}`, title: `|— ${s.title}` });
 			}
 		}
 
 		return result;
-	});
-=======
-	const columns = ordered.map((status) => {
-		const list = groups.get(status) || [];
-		return list.slice().sort(compareIds);
 	});
 
 	if (layout === "vertical") {
@@ -108,7 +99,6 @@
 		}
 		return rows.join("\n").trimEnd();
 	}
->>>>>>> 5d218a5c
 
 	const colWidths = ordered.map((status, idx) => {
 		const header = status || "No Status";
