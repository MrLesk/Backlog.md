--- conflicted
+++ resolved
@@ -304,31 +304,7 @@
 
 	private async handleCreateTask(req: Request): Promise<Response> {
 		const taskData = await req.json();
-<<<<<<< HEAD
-		const id = await this.generateNextId();
-
-		const task: Task = {
-			id,
-			title: taskData.title,
-			body: taskData.body || "",
-			status: taskData.status || "",
-			assignee: taskData.assignee || [],
-			labels: taskData.labels || [],
-			dependencies: taskData.dependencies || [],
-			createdDate: new Date().toISOString().slice(0, 16).replace("T", " "),
-			...(taskData.parentTaskId && { parentTaskId: taskData.parentTaskId }),
-			...(taskData.priority && { priority: taskData.priority }),
-		};
-
-		// Check if this should be a draft based on status
-		if (task.status && task.status.toLowerCase() === "draft") {
-			await this.core.createDraft(task, await this.shouldAutoCommit());
-		} else {
-			await this.core.createTask(task, await this.shouldAutoCommit());
-		}
-=======
 		const task = await this.core.createTaskFromData(taskData, await this.core.shouldAutoCommit());
->>>>>>> 60856234
 		return Response.json(task, { status: 201 });
 	}
 
@@ -431,17 +407,7 @@
 				return Response.json({ error: "Document not found" }, { status: 404 });
 			}
 
-<<<<<<< HEAD
-			const updatedDoc = {
-				...existingDoc,
-				body: content,
-				updatedDate: new Date().toISOString().slice(0, 16).replace("T", " "),
-			};
-
-			await this.core.createDocument(updatedDoc, await this.shouldAutoCommit());
-=======
 			await this.core.updateDocument(existingDoc, content, await this.core.shouldAutoCommit());
->>>>>>> 60856234
 			return Response.json({ success: true });
 		} catch (error) {
 			console.error("Error updating document:", error);
