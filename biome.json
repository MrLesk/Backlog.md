{
	"$schema": "https://biomejs.dev/schemas/1.9.4/schema.json",
	"vcs": {
		"enabled": false,
		"clientKind": "git",
		"useIgnoreFile": false
	},
	"files": {
		"ignoreUnknown": false,
<<<<<<< HEAD
		"ignore": ["cli/**"]
=======
		"ignore": ["cli/"]
>>>>>>> 1bf3f9c4
	},
	"formatter": {
		"enabled": true,
		"indentStyle": "tab",
		"lineWidth": 120
	},
	"organizeImports": {
		"enabled": true
	},
	"linter": {
		"enabled": true,
		"rules": {
			"recommended": true
		}
	},
	"javascript": {
		"formatter": {
			"quoteStyle": "double"
		}
	}
}<|MERGE_RESOLUTION|>--- conflicted
+++ resolved
@@ -7,11 +7,7 @@
 	},
 	"files": {
 		"ignoreUnknown": false,
-<<<<<<< HEAD
-		"ignore": ["cli/**"]
-=======
 		"ignore": ["cli/"]
->>>>>>> 1bf3f9c4
 	},
 	"formatter": {
 		"enabled": true,
